--- conflicted
+++ resolved
@@ -28,11 +28,7 @@
 spacy = "^3.0"
 xlsxwriter = "^3"
 textacy = "*"
-<<<<<<< HEAD
 dask = {version = "^2022.9.2", extras = ["dataframe"]}
-sentence-transformers = "^2.1.0"
-=======
->>>>>>> 597fdb47
 
 [tool.poetry.dev-dependencies]
 sentence-transformers = "^2.1.0"
