--- conflicted
+++ resolved
@@ -1,10 +1,6 @@
 [tool.poetry]
 name = "atap_widgets"
-<<<<<<< HEAD
 version = "0.2.24"
-=======
-version = "0.2.23"
->>>>>>> 832a02eb
 description = "Interactive widgets used by the Australian Text Analytics Platform"
 authors = ["Marius Mather <marius.mather@sydney.edu.au>"]
 license = "MIT"
