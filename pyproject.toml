[tool.poetry]
<<<<<<< HEAD
name = "atap_widgets"
version = "0.1.3"
description = "Interactive widgets used by the Australian Text Analytics Platform"
=======
name = "ant_widgets"
version = "0.2.2"
description = "ant_widgets"
>>>>>>> 5b41ca45
authors = ["Marius Mather <marius.mather@sydney.edu.au>"]
license = "MIT"
readme = "README.rst"
homepage = "https://github.com/Australian-Text-Analytics-Platform/atap_widgets"
repository = "https://github.com/Australian-Text-Analytics-Platform/atap_widgets"
documentation = "https://atap_widgets.readthedocs.io"
classifiers = [
    "Development Status :: 3 - Alpha",
    "Programming Language :: Python :: 3.7",
    "Programming Language :: Python :: 3.8",
    "Programming Language :: Python :: 3.9",
]

[tool.poetry.urls]
Changelog = "https://github.com/Australian-Text-Analytics-Platform/atap_widgets/releases"

[tool.poetry.dependencies]
python = ">=3.7.1,<4.0"
ipywidgets = "^7.6"
bokeh = "^2.4"
pandas = "^1.3"
xlsxwriter = "^3.0.2"
spacy = "^3.1"
textacy = "*"

[tool.poetry.dev-dependencies]
jupyterlab = "^3.2.5"
en-core-web-sm = {url = "https://github.com/explosion/spacy-models/releases/download/en_core_web_sm-3.1.0/en_core_web_sm-3.1.0-py3-none-any.whl"}
pytest = "^6.2.4"
coverage = {extras = ["toml"], version = "^6.2"}
safety = "^1.10.3"
xdoctest = {extras = ["colors"], version = "^0.15.5"}
sphinx = "^4.3"
sphinx-autobuild = "^2021.3.14"
pre-commit = "^2.16.0"
flake8 = "^4"
black = "^21.12b0"
flake8-bandit = "^2.1.2"
flake8-bugbear = "^21.11.29"
flake8-docstrings = "^1.6.0"
flake8-rst-docstrings = "^0.2.5"
pep8-naming = "^0.12.0"
darglint = "^1.8.0"
reorder-python-imports = "^2.5.0"
pre-commit-hooks = "^4.0.1"
sphinx-rtd-theme = "^1.0"
sphinx-click = "^3.0.1"
Pygments = "^2.9.0"

[tool.coverage.paths]
source = ["src", "*/site-packages"]

[tool.coverage.run]
branch = true
source = ["atap_widgets"]

[tool.coverage.report]
show_missing = true

[tool.mypy]
strict = true
pretty = true
show_column_numbers = true
show_error_codes = true
show_error_context = true

[build-system]
requires = ["poetry-core>=1.0.0"]
build-backend = "poetry.core.masonry.api"<|MERGE_RESOLUTION|>--- conflicted
+++ resolved
@@ -1,13 +1,7 @@
 [tool.poetry]
-<<<<<<< HEAD
 name = "atap_widgets"
-version = "0.1.3"
+version = "0.1.4"
 description = "Interactive widgets used by the Australian Text Analytics Platform"
-=======
-name = "ant_widgets"
-version = "0.2.2"
-description = "ant_widgets"
->>>>>>> 5b41ca45
 authors = ["Marius Mather <marius.mather@sydney.edu.au>"]
 license = "MIT"
 readme = "README.rst"
